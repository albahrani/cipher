import { IMessageFormatter } from './formatters/types.js';
import { logger } from '../../../logger/index.js';
import { InternalMessage, ImageData } from './types.js';
import { getImageData } from './utils.js';
import { PromptManager } from '../../../brain/systemPrompt/manager.js';
import { IConversationHistoryProvider } from './history/types.js';

export class ContextManager {
	private promptManager: PromptManager;
	private formatter: IMessageFormatter;
	private historyProvider: IConversationHistoryProvider | undefined;
	private sessionId: string | undefined;
	private messages: InternalMessage[] = [];
	private fallbackToMemory: boolean = false;

	/**
	 * @param formatter - Message formatter
	 * @param promptManager - Prompt manager
	 * @param historyProvider - Optional conversation history provider (persistent)
	 * @param sessionId - Optional session ID for history isolation
	 */
	constructor(
		formatter: IMessageFormatter,
		promptManager: PromptManager,
		historyProvider: IConversationHistoryProvider | undefined,
		sessionId: string | undefined
	) {
		if (!formatter) throw new Error('formatter is required');
		this.formatter = formatter;
		this.promptManager = promptManager;
		this.historyProvider = historyProvider;
		this.sessionId = sessionId;
		logger.debug('ContextManager initialized with formatter', { formatter });
	}

	async getSystemPrompt(): Promise<string> {
		const prompt = await this.promptManager.getCompleteSystemPrompt();
		logger.debug(`[SystemPrompt] Built complete system prompt (${prompt.length} chars)`);
		return prompt;
	}

	async addMessage(message: InternalMessage): Promise<void> {
		if (!message.role) {
			throw new Error('Role is required for a message');
		}
		switch (message.role) {
			case 'user':
				if (
					!(Array.isArray(message.content) && message.content.length > 0) &&
					(typeof message.content !== 'string' || message.content.trim() === '')
				) {
					throw new Error(
						'User message content should be a non-empty string or a non-empty array of parts.'
					);
				}
				break;
			case 'assistant':
				if (message.content === null && (!message.toolCalls || message.toolCalls.length === 0)) {
					throw new Error('Assistant message must have content or toolCalls.');
				}
				if (message.toolCalls) {
					if (
						!Array.isArray(message.toolCalls) ||
						message.toolCalls.some(tc => !tc.id || !tc.function?.name || !tc.function?.arguments)
					) {
						throw new Error('Invalid toolCalls structure in assistant message.');
					}
				}
				break;
			case 'tool':
				if (!message.toolCallId || !message.name || message.content === null) {
					throw new Error('Tool message missing required fields (toolCallId, name, content).');
				}
				break;
			case 'system':
				if (typeof message.content !== 'string' || message.content.trim() === '') {
					throw new Error('System message content must be a non-empty string.');
				}
				break;
			default:
				throw new Error(`Unknown message role: ${(message as any).role}`);
		}

		// Store the message in persistent history if available, else fallback to memory
		if (this.historyProvider && this.sessionId && !this.fallbackToMemory) {
			try {
				await this.historyProvider.saveMessage(this.sessionId, message);
				// Optionally, update in-memory cache for fast access in this instance
				this.messages.push(message);
			} catch (err) {
				logger.error(`History provider failed, falling back to in-memory: ${err}`);
				this.fallbackToMemory = true;
				this.messages.push(message);
			}
		} else {
			this.messages.push(message);
		}
		logger.debug(`Adding message to context: ${JSON.stringify(message, null, 2)}`);
		logger.debug(`Total messages in context: ${this.messages.length}`);
	}

<<<<<<< HEAD
	async restoreHistory(): Promise<void> {
		if (this.historyProvider && this.sessionId) {
			try {
				this.messages = await this.historyProvider.getHistory(this.sessionId);
				logger.debug(`Restored ${this.messages.length} messages from persistent history.`);
			} catch (err) {
				logger.error(`Failed to restore history from provider: ${err}`);
				this.fallbackToMemory = true;
			}
		}
	}

=======
>>>>>>> 21af0b95
	async addUserMessage(textContent: string, imageData?: ImageData): Promise<void> {
		if (typeof textContent !== 'string' || textContent.trim() === '') {
			throw new Error('Content must be a non-empty string.');
		}
		const messageParts: InternalMessage['content'] = imageData
			? [
					{ type: 'text', text: textContent },
					{
						type: 'image',
						image: imageData.image,
						mimeType: imageData.mimeType || 'image/jpeg',
					},
				]
			: [{ type: 'text', text: textContent }];
		logger.debug(`Adding user message: ${JSON.stringify(messageParts, null, 2)}`);
		await this.addMessage({ role: 'user', content: messageParts });
	}

	async addAssistantMessage(
		content: string | null,
		toolCalls?: InternalMessage['toolCalls']
	): Promise<void> {
		if (content === null && (!toolCalls || toolCalls.length === 0)) {
			throw new Error('Must provide content or toolCalls.');
		}
		await this.addMessage({
			role: 'assistant' as const,
			content,
			...(toolCalls && toolCalls.length > 0 && { toolCalls }),
		});
	}

	async addToolResult(toolCallId: string, name: string, result: any): Promise<void> {
		if (!toolCallId || !name) {
			throw new Error('addToolResult: toolCallId and name are required.');
		}
		let content: InternalMessage['content'];
		if (result && typeof result === 'object' && 'image' in result) {
			const imagePart = result as {
				image: string | Uint8Array | Buffer | ArrayBuffer | URL;
				mimeType?: string;
			};
			content = [
				{
					type: 'image',
					image: getImageData(imagePart),
					mimeType: imagePart.mimeType || 'image/jpeg',
				},
			];
		} else if (typeof result === 'string') {
			content = result;
		} else if (Array.isArray(result)) {
			content = result;
		} else {
			content = JSON.stringify(result ?? '');
		}
		await this.addMessage({ role: 'tool', content, toolCallId, name });
	}

	async getFormattedMessage(_message: InternalMessage): Promise<any[]> {
		try {
			return this.getAllFormattedMessages();
		} catch (error) {
			logger.error('Failed to get formatted messages', { error });
			throw new Error(
				`Failed to format message: ${error instanceof Error ? error.message : String(error)}`
			);
		}
	}

	async getAllFormattedMessages(): Promise<any[]> {
		try {
			const prompt = await this.getSystemPrompt();
			const formattedMessages: any[] = [];
			if (prompt) {
				formattedMessages.push({ role: 'system', content: prompt });
			}
			for (const msg of this.messages) {
				const formatted = this.formatter.format(msg, null);
				if (Array.isArray(formatted)) {
					formattedMessages.push(...formatted);
				} else if (formatted && formatted !== null) {
					formattedMessages.push(formatted);
				}
			}
			logger.debug(
				`Formatted ${formattedMessages.length} messages from history of ${this.messages.length} messages`
			);
			return formattedMessages;
		} catch (error) {
			logger.error('Failed to format all messages', { error });
			throw new Error(
				`Failed to format messages: ${error instanceof Error ? error.message : String(error)}`
			);
		}
	}

	/**
<<<<<<< HEAD
	 * Returns the raw message history for this context.
	 * If a history provider is available and not in fallback, retrieves from persistent storage.
	 * Otherwise, returns the in-memory array.
	 */
	async getRawMessages(): Promise<InternalMessage[]> {
		if (this.historyProvider && this.sessionId && !this.fallbackToMemory) {
=======
	 * Process a stream response from the LLM
	 * @param response - The stream response from the LLM
	 */
	async processLLMStreamResponse(response: any): Promise<void> {
		if (this.formatter.parseStreamResponse) {
			const msgs = (await this.formatter.parseStreamResponse(response)) ?? [];
			for (const msg of msgs) {
				try {
					await this.addMessage(msg);
				} catch (error) {
					logger.error('Failed to process LLM stream response message', { error });
				}
			}
		} else {
			await this.processLLMResponse(response);
		}
	}

	/**
	 * Process a response from the LLM
	 * @param response - The response from the LLM
	 */
	async processLLMResponse(response: any): Promise<void> {
		const msgs = this.formatter.parseResponse(response) ?? [];
		for (const msg of msgs) {
>>>>>>> 21af0b95
			try {
				const history = await this.historyProvider.getHistory(this.sessionId);
				return history;
			} catch (err) {
				logger.error(
					`History provider failed in getRawMessages, falling back to in-memory: ${err}`
				);
				this.fallbackToMemory = true;
				return this.messages;
			}
		} else {
			return this.messages;
		}
	}
<<<<<<< HEAD
=======

	/**
	 * Returns the raw message history for this context.
	 * If a history provider is available and not in fallback, retrieves from persistent storage.
	 * Otherwise, returns the in-memory array.
	 */
	async getRawMessages(): Promise<InternalMessage[]> {
		if (this.historyProvider && this.sessionId && !this.fallbackToMemory) {
			try {
				const history = await this.historyProvider.getHistory(this.sessionId);
				return history;
			} catch (err) {
				logger.error(
					`History provider failed in getRawMessages, falling back to in-memory: ${err}`
				);
				this.fallbackToMemory = true;
				return this.messages;
			}
		} else {
			return this.messages;
		}
	}

	/**
	 * Get the raw messages array synchronously (for backward compatibility)
	 * @deprecated Use getRawMessages() for persistent storage support
	 */
	public getRawMessagesSync(): InternalMessage[] {
		return this.messages;
	}

	/**
	 * Restore conversation history from persistent storage
	 */
	public async restoreHistory(): Promise<void> {
		if (this.historyProvider && this.sessionId && !this.fallbackToMemory) {
			try {
				const history = await this.historyProvider.getHistory(this.sessionId);
				// Replace in-memory messages with persistent history
				this.messages = history;
				logger.debug(`ContextManager: Restored ${history.length} messages from persistent storage`);
			} catch (err) {
				logger.error(
					`ContextManager: Failed to restore history, falling back to in-memory: ${err}`
				);
				this.fallbackToMemory = true;
			}
		}
	}
>>>>>>> 21af0b95
}<|MERGE_RESOLUTION|>--- conflicted
+++ resolved
@@ -4,13 +4,30 @@
 import { getImageData } from './utils.js';
 import { PromptManager } from '../../../brain/systemPrompt/manager.js';
 import { IConversationHistoryProvider } from './history/types.js';
+import { IConversationHistoryProvider } from './history/types.js';
 
 export class ContextManager {
 	private promptManager: PromptManager;
 	private formatter: IMessageFormatter;
 	private historyProvider: IConversationHistoryProvider | undefined;
 	private sessionId: string | undefined;
+	private historyProvider: IConversationHistoryProvider | undefined;
+	private sessionId: string | undefined;
 	private messages: InternalMessage[] = [];
+	private fallbackToMemory: boolean = false;
+
+	/**
+	 * @param formatter - Message formatter
+	 * @param promptManager - Prompt manager
+	 * @param historyProvider - Optional conversation history provider (persistent)
+	 * @param sessionId - Optional session ID for history isolation
+	 */
+	constructor(
+		formatter: IMessageFormatter,
+		promptManager: PromptManager,
+		historyProvider: IConversationHistoryProvider | undefined,
+		sessionId: string | undefined
+	) {
 	private fallbackToMemory: boolean = false;
 
 	/**
@@ -30,6 +47,8 @@
 		this.promptManager = promptManager;
 		this.historyProvider = historyProvider;
 		this.sessionId = sessionId;
+		this.historyProvider = historyProvider;
+		this.sessionId = sessionId;
 		logger.debug('ContextManager initialized with formatter', { formatter });
 	}
 
@@ -95,11 +114,24 @@
 		} else {
 			this.messages.push(message);
 		}
+		// Store the message in persistent history if available, else fallback to memory
+		if (this.historyProvider && this.sessionId && !this.fallbackToMemory) {
+			try {
+				await this.historyProvider.saveMessage(this.sessionId, message);
+				// Optionally, update in-memory cache for fast access in this instance
+				this.messages.push(message);
+			} catch (err) {
+				logger.error(`History provider failed, falling back to in-memory: ${err}`);
+				this.fallbackToMemory = true;
+				this.messages.push(message);
+			}
+		} else {
+			this.messages.push(message);
+		}
 		logger.debug(`Adding message to context: ${JSON.stringify(message, null, 2)}`);
 		logger.debug(`Total messages in context: ${this.messages.length}`);
 	}
 
-<<<<<<< HEAD
 	async restoreHistory(): Promise<void> {
 		if (this.historyProvider && this.sessionId) {
 			try {
@@ -112,8 +144,6 @@
 		}
 	}
 
-=======
->>>>>>> 21af0b95
 	async addUserMessage(textContent: string, imageData?: ImageData): Promise<void> {
 		if (typeof textContent !== 'string' || textContent.trim() === '') {
 			throw new Error('Content must be a non-empty string.');
@@ -212,40 +242,12 @@
 	}
 
 	/**
-<<<<<<< HEAD
 	 * Returns the raw message history for this context.
 	 * If a history provider is available and not in fallback, retrieves from persistent storage.
 	 * Otherwise, returns the in-memory array.
 	 */
 	async getRawMessages(): Promise<InternalMessage[]> {
 		if (this.historyProvider && this.sessionId && !this.fallbackToMemory) {
-=======
-	 * Process a stream response from the LLM
-	 * @param response - The stream response from the LLM
-	 */
-	async processLLMStreamResponse(response: any): Promise<void> {
-		if (this.formatter.parseStreamResponse) {
-			const msgs = (await this.formatter.parseStreamResponse(response)) ?? [];
-			for (const msg of msgs) {
-				try {
-					await this.addMessage(msg);
-				} catch (error) {
-					logger.error('Failed to process LLM stream response message', { error });
-				}
-			}
-		} else {
-			await this.processLLMResponse(response);
-		}
-	}
-
-	/**
-	 * Process a response from the LLM
-	 * @param response - The response from the LLM
-	 */
-	async processLLMResponse(response: any): Promise<void> {
-		const msgs = this.formatter.parseResponse(response) ?? [];
-		for (const msg of msgs) {
->>>>>>> 21af0b95
 			try {
 				const history = await this.historyProvider.getHistory(this.sessionId);
 				return history;
@@ -259,38 +261,6 @@
 		} else {
 			return this.messages;
 		}
-	}
-<<<<<<< HEAD
-=======
-
-	/**
-	 * Returns the raw message history for this context.
-	 * If a history provider is available and not in fallback, retrieves from persistent storage.
-	 * Otherwise, returns the in-memory array.
-	 */
-	async getRawMessages(): Promise<InternalMessage[]> {
-		if (this.historyProvider && this.sessionId && !this.fallbackToMemory) {
-			try {
-				const history = await this.historyProvider.getHistory(this.sessionId);
-				return history;
-			} catch (err) {
-				logger.error(
-					`History provider failed in getRawMessages, falling back to in-memory: ${err}`
-				);
-				this.fallbackToMemory = true;
-				return this.messages;
-			}
-		} else {
-			return this.messages;
-		}
-	}
-
-	/**
-	 * Get the raw messages array synchronously (for backward compatibility)
-	 * @deprecated Use getRawMessages() for persistent storage support
-	 */
-	public getRawMessagesSync(): InternalMessage[] {
-		return this.messages;
 	}
 
 	/**
@@ -311,5 +281,4 @@
 			}
 		}
 	}
->>>>>>> 21af0b95
 }