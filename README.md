# Cipher

<div align="center">

<img src="./assets/cipher-logo.png" alt="Cipher Agent Logo" width="400" />

<p align="center">
<em>Memory-powered AI agent framework with MCP integration</em>
</p>

<p align="center">
<a href="LICENSE"><img src="https://img.shields.io/badge/License-Elastic%202.0-blue.svg" alt="License" /></a>
<img src="https://img.shields.io/badge/Status-Beta-orange.svg" alt="Beta" />
<a href="https://docs.byterover.dev/cipher/overview"><img src="https://img.shields.io/badge/Docs-Documentation-green.svg" alt="Documentation" /></a>
<a href="https://discord.com/invite/UMRrpNjh5W"><img src="https://img.shields.io/badge/Discord-Join%20Community-7289da" alt="Discord" /></a>
</p>

</div>

## Overview

Cipher is an opensource memory layer specifically designed for coding agents. Compatible with **Cursor, Windsurf, Claude Desktop, Claude Code, Gemini CLI, AWS's Kiro, VS Code, and Roo Code** through MCP, and coding agents, such as **Kimi K2**. (see more on [examples](./examples))

**Key Features:**

- ⁠MCP integration with any IDE you want.
- ⁠Auto-generate AI coding memories that scale with your codebase.
- ⁠Switch seamlessly between IDEs without losing memory and context.
- ⁠Easily share coding memories across your dev team in real time.
- ⁠Dual Memory Layer that captures System 1 (Programming Concepts & Business Logic & Past Interaction) and System 2 (reasoning steps of the model when generating code).
- ⁠Install on your IDE with zero configuration needed.

## Quick Start

### NPM Package (Recommended for Most Users)

```bash
# Install globally
npm install -g @byterover/cipher

# Or install locally in your project
npm install @byterover/cipher
```

### Docker

```bash
# Clone and setup
git clone https://github.com/campfirein/cipher.git
cd cipher

# Configure environment
cp .env.example .env
# Edit .env with your API keys

# Start with Docker
docker-compose up -d

# Test
curl http://localhost:3000/health
```

### From Source

```bash
pnpm i && pnpm run build && npm link
```

### CLI Usage

```bash
# Interactive mode
cipher

# One-shot command
cipher "Add this to memory as common causes of 'CORS error' in local dev with Vite + Express."

# API server mode
cipher --mode api

# MCP server mode
cipher --mode mcp
```

## Configuration

Configure Cipher using environment variables and YAML config:

### Environment Variables (.env)

```bash
<<<<<<< HEAD
# Required: At least one API key (except OPENAI_API_KEY is always required for embedding)
OPENAI_API_KEY=your_openai_api_key
ANTHROPIC_API_KEY=your_anthropic_api_key
OPENROUTER_API_KEY=your_openrouter_api_key
QWEN_API_KEY=your_alibaba_cloud_api_key
=======
# Required: At least one API key
OPENAI_API_KEY=your_openai_api_key          # Recommended for LLM + embeddings
ANTHROPIC_API_KEY=your_anthropic_api_key    # Alternative LLM provider
OPENROUTER_API_KEY=your_openrouter_api_key  # Alternative LLM provider
GEMINI_API_KEY=your_gemini_api_key         # Free embeddings alternative
>>>>>>> e17a4f3d

# Ollama (self-hosted, no API key needed)
OLLAMA_BASE_URL=http://localhost:11434/v1

# Embedding configuration (optional)
DISABLE_EMBEDDINGS=false                    # Set to true to disable embeddings entirely

# Optional
CIPHER_LOG_LEVEL=info
NODE_ENV=production
```

### Agent Configuration (memAgent/cipher.yml)

```yaml
# LLM Configuration
llm:
  provider: openai # openai, anthropic, openrouter, ollama, qwen
  model: gpt-4-turbo
  apiKey: $OPENAI_API_KEY

# System Prompt
systemPrompt: 'You are a helpful AI assistant with memory capabilities.'

# MCP Servers (optional)
mcpServers:
  filesystem:
    type: stdio
    command: npx
    args: ['-y', '@modelcontextprotocol/server-filesystem', '.']
```

## Capabilities

- **Multiple Operation Modes**: CLI interactive, one-shot commands, REST API server, MCP server
- **Session Management**: Create, switch, and manage multiple conversation sessions
- **Memory Integration**: Persistent memory that learns from every interaction
- **MCP Protocol Support**: Full Model Context Protocol integration for tools and resources
- **Multi-LLM Support**: OpenAI, Anthropic, OpenRouter, Ollama, and Alibaba Cloud Qwen compatibility
- **Knowledge Graph**: Structured memory with entity relationships (Neo4j, in-memory)
- **Real-time Learning**: Memory layers that improve automatically with usage

## Embedding Providers

Cipher supports multiple embedding providers with OpenAI as the default choice for reliability and consistency. Other providers can be configured via YAML for specific needs:

### Configuration Priority

1. **YAML Configuration** (highest priority) - `embedding:` section in `cipher.yml`
2. **Environment Auto-detection** (fallback) - Based on available API keys

### Environment Priority Order (when no YAML config)

1. **OpenAI** (default, reliable) - `OPENAI_API_KEY=your_key`
2. **Gemini** (free alternative) - `GEMINI_API_KEY=your_key`
3. **Ollama** (self-hosted) - `OLLAMA_BASE_URL=http://localhost:11434`
4. **Disabled mode** - `DISABLE_EMBEDDINGS=true`

### YAML Configuration (Recommended for Alternative Providers)

**For users who prefer free or local alternatives to OpenAI**, configure embeddings explicitly in `cipher.yml`:

```yaml
# OpenAI (default, reliable)
embedding:
  type: openai
  model: text-embedding-3-small
  apiKey: $OPENAI_API_KEY

# Gemini (free alternative)
embedding:
  type: gemini
  model: gemini-embedding-001
  apiKey: $GEMINI_API_KEY

# Ollama (self-hosted)
embedding:
  type: ollama
  model: mxbai-embed-large
  baseUrl: $OLLAMA_BASE_URL

# Disable embeddings
embedding:
  disabled: true
```

### Environment-Only Setup (Simple)

```bash
# Option 1: OpenAI embeddings (default, reliable)
OPENAI_API_KEY=your_openai_key

# Option 2: Free Gemini embeddings
GEMINI_API_KEY=your_gemini_key

# Option 3: Self-hosted Ollama embeddings
OLLAMA_BASE_URL=http://localhost:11434

# Option 4: Disable embeddings (lightweight mode)
DISABLE_EMBEDDINGS=true
```

### Setting up Ollama (Self-hosted)

To use Ollama for local embeddings:

1. **Install Ollama**:

   ```bash
   # macOS
   brew install ollama

   # Or download from https://ollama.ai
   ```

2. **Start Ollama service**:

   ```bash
   ollama serve
   ```

3. **Pull embedding model**:

   ```bash
   # Recommended embedding model
   ollama pull nomic-embed-text

   # Alternative models
   ollama pull all-minilm
   ollama pull mxbai-embed-large
   ```

4. **Configure in YAML**:

   ```yaml
   embedding:
     type: ollama
     model: mxbai-embed-large # or your chosen model
     baseUrl: $OLLAMA_BASE_URL
   ```

5. **Set environment**:

   ```bash
   OLLAMA_BASE_URL=http://localhost:11434
   ```

6. **Test connection**:
   ```bash
   cipher "🧪 Testing Ollama: What is machine learning?"
   ```

## LLM Providers

Cipher supports multiple LLM providers:

### OpenAI

```yaml
llm:
  provider: openai
  model: gpt-4-turbo
  apiKey: $OPENAI_API_KEY
```

### Anthropic Claude

```yaml
llm:
  provider: anthropic
  model: claude-3-5-sonnet-20241022
  apiKey: $ANTHROPIC_API_KEY
```

### OpenRouter (200+ Models)

```yaml
llm:
  provider: openrouter
  model: openai/gpt-4-turbo # Any OpenRouter model
  apiKey: $OPENROUTER_API_KEY
```

### Ollama (Self-Hosted, No API Key)

```yaml
llm:
  provider: ollama
  model: qwen2.5:32b # Recommended for best performance
  baseURL: $OLLAMA_BASE_URL
```

### Alibaba Cloud Qwen

```yaml
llm:
  provider: qwen
  model: qwen2.5-72b-instruct
  apiKey: $QWEN_API_KEY
  qwenOptions:
    enableThinking: true # Enable Qwen's thinking mode
    thinkingBudget: 1000 # Thinking budget for complex reasoning
```

## AWS Bedrock (Amazon Bedrock)

```yaml
llm:
  provider: aws
  model: meta.llama3-1-70b-instruct-v1:0 # Or another Bedrock-supported model
  maxIterations: 50
  aws:
    region: $AWS_REGION
    accessKeyId: $AWS_ACCESS_KEY_ID
    secretAccessKey: $AWS_SECRET_ACCESS_KEY
    # sessionToken: $AWS_SESSION_TOKEN   # (uncomment if needed)
```

> **Required environment variables:**
>
> - `AWS_REGION`
> - `AWS_ACCESS_KEY_ID`
> - `AWS_SECRET_ACCESS_KEY`
> - `AWS_SESSION_TOKEN` (optional, for temporary credentials)

## Azure OpenAI

```yaml
llm:
  provider: azure
  model: gpt-4o-mini # Or your Azure deployment/model name
  apiKey: $AZURE_OPENAI_API_KEY
  maxIterations: 50
  azure:
    endpoint: $AZURE_OPENAI_ENDPOINT
    deploymentName: gpt-4o-mini # Optional, defaults to model name
```

> **Required environment variables:**
>
> - `AZURE_OPENAI_API_KEY`
> - `AZURE_OPENAI_ENDPOINT`

## CLI Reference

```bash
# Basic usage
cipher                              # Interactive CLI mode
cipher "Your prompt here"           # One-shot mode

# Server modes
cipher --mode api                   # REST API server
cipher --mode mcp                   # MCP server

# Configuration
cipher --agent /path/to/config.yml  # Custom config
cipher --strict                     # Strict MCP connections
cipher --new-session [id]           # Start with new session

# CLI commands
/session list                       # List sessions
/session new [id]                   # Create session
/session switch <id>                # Switch session
/config                             # Show config
/stats                              # Show statistics
/help                               # Show help
```

## MCP Server Usage

Cipher can run as an MCP (Model Context Protocol) server, allowing integration with MCP-compatible clients like Claude Desktop, Cursor, Windsurf, and other AI coding assistants.

### Quick Setup

To use Cipher as an MCP server in your MCP client configuration:

```json
{
	"mcpServers": {
		"cipher": {
			"type": "stdio",
			"command": "cipher",
			"args": ["--mode", "mcp"],
			"env": {
				"OPENAI_API_KEY": "your_openai_api_key",
				"ANTHROPIC_API_KEY": "your_anthropic_api_key"
			}
		}
	}
}
```

### Example Configurations

#### Claude Desktop Configuration

Add to your Claude Desktop MCP configuration file:

```json
{
	"mcpServers": {
		"cipher": {
			"type": "stdio",
			"command": "cipher",
			"args": ["--mode", "mcp"],
			"env": {
				"OPENAI_API_KEY": "sk-your-openai-key",
				"ANTHROPIC_API_KEY": "sk-ant-your-anthropic-key"
			}
		}
	}
}
```

### Environment Variables

The MCP server requires at least one LLM provider API key:

```bash
<<<<<<< HEAD
# Required (at least one)
OPENAI_API_KEY=your_openai_api_key      # Always required for embedding
ANTHROPIC_API_KEY=your_anthropic_api_key
OPENROUTER_API_KEY=your_openrouter_api_key
QWEN_API_KEY=your_alibaba_cloud_api_key
=======
# Required (at least one API key)
OPENAI_API_KEY=your_openai_api_key          # Required for LLM + embeddings
ANTHROPIC_API_KEY=your_anthropic_api_key    # Alternative LLM provider
OPENROUTER_API_KEY=your_openrouter_api_key  # Alternative LLM provider
GEMINI_API_KEY=your_gemini_api_key         # Free embeddings alternative
>>>>>>> e17a4f3d

# Optional
OLLAMA_BASE_URL=http://localhost:11434/v1
DISABLE_EMBEDDINGS=false                    # Set to true to disable embeddings
CIPHER_LOG_LEVEL=info
NODE_ENV=production
```

### MCP Aggregator Mode

Cipher now supports a new **MCP Aggregator Mode** that exposes all available tools (not just `ask_cipher`) to MCP clients, including all built-in tools for cipher, such as `cipher_search_memory` and MCP server tools specified in `cipher.yml`. This is controlled by the `MCP_SERVER_MODE` environment variable.

#### Modes

- **default**: Only the `ask_cipher` tool is available.
- **aggregator**: All tools (including those from connected MCP servers) are available, with conflict resolution and timeout options.

#### Environment Variables

```bash
# Select MCP server mode: 'default' (only ask_cipher) or 'aggregator' (all tools)
MCP_SERVER_MODE=aggregator

# (Optional) Tool name conflict resolution: 'prefix' (default), 'first-wins', or 'error'
AGGREGATOR_CONFLICT_RESOLUTION=prefix

# (Optional) Tool execution timeout in milliseconds (default: 60000)
AGGREGATOR_TIMEOUT=60000
```

#### Example MCP Aggregator JSON Config

```json
{
	"mcpServers": {
		"cipher-aggregator": {
			"type": "stdio",
			"command": "cipher",
			"args": ["--mode", "mcp"],
			"env": {
				"OPENAI_API_KEY": "sk-your-openai-key",
				"MCP_SERVER_MODE": "aggregator",
				"AGGREGATOR_CONFLICT_RESOLUTION": "prefix",
				"AGGREGATOR_TIMEOUT": "60000"
			}
		}
	}
}
```

- In **aggregator** mode, all tools are exposed. Tool name conflicts are resolved according to `AGGREGATOR_CONFLICT_RESOLUTION`.
- If you want only the `ask_cipher` tool, set `MCP_SERVER_MODE=default` or omit the variable.

Check out the [MCP Aggregator Hub example](./examples/04-mcp-aggregator-hub/) that further demonstrates the usecase of this MCP server mode.

---

### SSE Transport Support

Cipher now supports **SSE (Server-Sent Events)** as a transport for MCP server mode, in addition to `stdio` and `http`.

#### CLI Usage

To start Cipher in MCP mode with SSE transport:

```bash
cipher --mode mcp --mcp-transport-type sse --mcp-port 4000
```

- `--mcp-transport-type sse` enables SSE transport.
- `--mcp-port 4000` sets the port (default: 3000).

#### Example MCP Client Config for SSE

```json
{
	"mcpServers": {
		"cipher-sse": {
			"type": "sse",
			"url": "http://localhost:4000/mcp",
			"env": {
				"OPENAI_API_KEY": "sk-your-openai-key"
			}
		}
	}
}
```

- Set `"type": "sse"` and provide the `"url"` to the running Cipher SSE server.

---

## Use Case: Claude Code with Cipher MCP

Cipher integrates seamlessly with Claude Code through MCP, providing persistent memory that enhances your coding experience. Here's how it works:

### Memory Storage

<img src="./assets/cipher_store_memory.png" alt="Cipher storing conversation context" />

Every interaction with Claude Code can be automatically stored in Cipher's dual memory system, capturing both programming concepts and reasoning patterns to improve future assistance.

### Memory Retrieval

<img src="./assets/cipher_retrieve_memory.png" alt="Cipher retrieving previous conversation context" />

When you ask Claude Code to recall previous conversations, Cipher's memory layer instantly retrieves relevant context, allowing you to continue where you left off without losing important details.

---

### 🚀 Demo Video: Claude Code + Cipher MCP Server

<a href="https://drive.google.com/file/d/1az9t9jFOHAhRN21VMnuHPybRYwA0q0aF/view?usp=drive_link" target="_blank">
  <img src="assets/demo_claude_code.png" alt="Watch the demo" width="60%" />
</a>

> **Click the image above to watch a short demo of Claude Code using Cipher as an MCP server.**

For detailed configuration instructions, see the [CLI Coding Agents guide](./examples/02-cli-coding-agents/README.md).

## Next Steps

For detailed documentation, visit:

- [Quick Start Guide](https://docs.byterover.dev/cipher/quickstart)
- [Configuration Guide](https://docs.byterover.dev/cipher/configuration)
- [Complete Documentation](https://docs.byterover.dev/cipher/overview)

## Contributing

We welcome contributions! Refer to our [Contributing Guide](./CONTRIBUTING.md) for more details.

## Community & Support

**cipher** is the opensource version of the agentic memory of [byterover](https://byterover.dev/) which is built and maintained by the byterover team.

- Join our [Discord](https://discord.com/invite/UMRrpNjh5W) to share projects, ask questions, or just say hi!
- If you enjoy cipher, please give us a ⭐ on GitHub—it helps a lot!
- Follow [@kevinnguyendn](https://x.com/kevinnguyendn) on X

## Contributors

Thanks to all these amazing people for contributing to cipher!

[Contributors](https://github.com/campfirein/cipher/graphs/contributors)

## Star History

<a href="https://star-history.com/#campfirein/cipher&Date">
  <img width="500" alt="Star History Chart" src="https://api.star-history.com/svg?repos=campfirein/cipher&type=Date&v=2">
</a>

## License

Elastic License 2.0. See [LICENSE](LICENSE) for full terms.<|MERGE_RESOLUTION|>--- conflicted
+++ resolved
@@ -89,19 +89,11 @@
 ### Environment Variables (.env)
 
 ```bash
-<<<<<<< HEAD
-# Required: At least one API key (except OPENAI_API_KEY is always required for embedding)
-OPENAI_API_KEY=your_openai_api_key
-ANTHROPIC_API_KEY=your_anthropic_api_key
-OPENROUTER_API_KEY=your_openrouter_api_key
-QWEN_API_KEY=your_alibaba_cloud_api_key
-=======
 # Required: At least one API key
 OPENAI_API_KEY=your_openai_api_key          # Recommended for LLM + embeddings
 ANTHROPIC_API_KEY=your_anthropic_api_key    # Alternative LLM provider
 OPENROUTER_API_KEY=your_openrouter_api_key  # Alternative LLM provider
 GEMINI_API_KEY=your_gemini_api_key         # Free embeddings alternative
->>>>>>> e17a4f3d
 
 # Ollama (self-hosted, no API key needed)
 OLLAMA_BASE_URL=http://localhost:11434/v1
@@ -421,20 +413,11 @@
 The MCP server requires at least one LLM provider API key:
 
 ```bash
-<<<<<<< HEAD
 # Required (at least one)
 OPENAI_API_KEY=your_openai_api_key      # Always required for embedding
 ANTHROPIC_API_KEY=your_anthropic_api_key
 OPENROUTER_API_KEY=your_openrouter_api_key
-QWEN_API_KEY=your_alibaba_cloud_api_key
-=======
-# Required (at least one API key)
-OPENAI_API_KEY=your_openai_api_key          # Required for LLM + embeddings
-ANTHROPIC_API_KEY=your_anthropic_api_key    # Alternative LLM provider
-OPENROUTER_API_KEY=your_openrouter_api_key  # Alternative LLM provider
-GEMINI_API_KEY=your_gemini_api_key         # Free embeddings alternative
->>>>>>> e17a4f3d
-
+QWEN_API_KEY=your-alibaba_cloud_api_key
 # Optional
 OLLAMA_BASE_URL=http://localhost:11434/v1
 DISABLE_EMBEDDINGS=false                    # Set to true to disable embeddings
